package packet

import (
	"encoding/json"
	"net"
	"os"
	"reflect"
	"testing"
)

func TestInterfaces(t *testing.T) {
	var _ Discovery = (*DiscoveryCacher)(nil)
	var _ Discovery = (*DiscoveryTinkerbellV1)(nil)
}

func TestNewDiscoveryCacher(t *testing.T) {
	t.Log("DATA_MODEL_VERSION (should be empty to use cacher):", os.Getenv("DATA_MODEL_VERSION"))

	for name, test := range tests {
		t.Log(name)
		d, err := NewDiscovery([]byte(test.json))
		if err != nil {
			t.Fatal("NewDiscovery", err)
		}
		dc := (*d).(*DiscoveryCacher)
		if dc.PrimaryDataMAC().String() != test.primaryDataMac {
			t.Fatalf("unexpected primary data mac, want: %s, got: %s\n", test.primaryDataMac, dc.PrimaryDataMAC())
		}
	}
}

func TestNewDiscoveryTinkerbell(t *testing.T) {
	os.Setenv("DATA_MODEL_VERSION", "1")
	t.Log("DATA_MODEL_VERSION:", os.Getenv("DATA_MODEL_VERSION"))

	for name, test := range tinkerbellTests {
		t.Log(name)
		d, err := NewDiscovery([]byte(test.json))
		if err != nil {
			t.Fatal("NewDiscovery", err)
		}
		dt := (*d).(*DiscoveryTinkerbellV1)

		mac, err := net.ParseMAC(test.mac)
		if err != nil {
			t.Fatal("parse test mac", err)
		}

		if dt.Network.InterfaceByMac(mac).DHCP.IP.Address.String() != test.ip.Address.String() {
			t.Fatalf("unexpected ip, want: %v, got: %v\n", test.ip, dt.Network.InterfaceByMac([]byte(test.mac)).DHCP.IP.Address)
		}
	}
}

func TestNewDiscoveryMismatch(t *testing.T) {
	func() {
		defer func() {
			if r := recover(); r == nil {
				t.Fatal("TestDiscoveryMismatch should have panicked")
			}
		}()

		os.Setenv("DATA_MODEL_VERSION", "1")
		t.Log("DATA_MODEL_VERSION:", os.Getenv("DATA_MODEL_VERSION"))

		for name, test := range tinkerbellTests {
			t.Log(name)
			d, err := NewDiscovery([]byte(test.json))
			if err != nil {
				t.Fatal("NewDiscovery", err)
			}
			dt := (*d).(*DiscoveryCacher)
			t.Log(dt)
		}
	}()
}

func TestDiscoveryCacher(t *testing.T) {
	for name, test := range tests {
		t.Log(name)
		d := DiscoveryCacher{}

		if err := json.Unmarshal([]byte(test.json), &d); err != nil {
			t.Fatal(test.mode, err)
		}

		mac, err := net.ParseMAC(test.mac)
		if err != nil {
			t.Fatal(test.mode, err)
		}

		// suggest we leave this here for the time being for ease of test why we're not seeing what we expect
		t.Logf("MacType: %s\n", d.MacType(mac.String()))
		t.Logf("MacIsType=data: %v\n", d.MacIsType(mac.String(), "data"))
		t.Logf("primaryDataMac: %s\n", d.PrimaryDataMAC().HardwareAddr().String())
		t.Logf("MAC: %v\n", d.MAC())
		t.Logf("d.mac: %v\n", d.mac)
		t.Logf("mac: %s\n", mac.String())
		if d.Instance() != nil {
			t.Logf("instance: %v\n", d.Instance())
			t.Logf("instanceId: %s\n", d.Instance().ID)
			t.Logf("instance State: %s\n", d.Instance().State)
		}
		t.Logf("hardware IP: %v\n", d.hardwareIP())
		t.Log("\n")
		h := *d.Hardware()
		for _, ip := range h.HardwareIPs() {
			t.Logf("hardware IP: %v\n", ip)
			t.Log("\n")
		}

		d.SetMAC(mac)
		mode := d.Mode()
		if mode != test.mode {
			t.Fatalf("unexpected mode, want: %s, got: %s\n", test.mode, mode)
		}

		if mode == "" {
			continue
		}

		if d.PrimaryDataMAC().String() != test.primaryDataMac {
			t.Fatalf("unexpected address, want: %s, got: %s\n", test.primaryDataMac, d.PrimaryDataMAC().String())
		}
		if d.MAC().String() != test.mac {
			t.Fatalf("unexpected address, want: %s, got: %s\n", test.mac, d.MAC().String())
		}

		conf := d.GetIP(mac)
		if conf.Address.String() != test.conf.Address.String() {
			t.Fatalf("unexpected address, want: %s, got: %s\n", test.conf.Address, conf.Address)
		}
		if conf.Netmask.String() != test.conf.Netmask.String() {
			t.Fatalf("unexpected address, want: %s, got: %s\n", test.conf.Netmask, conf.Netmask)
		}
		if conf.Gateway.String() != test.conf.Gateway.String() {
			t.Fatalf("unexpected address, want: %s, got: %s\n", test.conf.Gateway, conf.Gateway)
		}

		osie := d.ServicesVersion.Osie
		if osie != test.osie {
			t.Fatalf("unexpected osie version, want: %s, got: %s\n", test.osie, osie)
		}
	}
}

func TestDiscoveryTinkerbell(t *testing.T) {
	for name, test := range tinkerbellTests {
		t.Log(name)
		d := DiscoveryTinkerbellV1{}

		if err := json.Unmarshal([]byte(test.json), &d); err != nil {
			t.Fatal(test.mode, err)
		}

		mac, err := net.ParseMAC(test.mac)
		if err != nil {
			t.Fatal("parse test mac", err)
		}

		// suggest we leave this here for the time being for ease of test why we're not seeing what we expect
		if d.ID != test.id {
			t.Fatalf("unexpected id, want: %s, got: %s\n", test.id, d.ID)
		}

		t.Logf("d.mac: %s\n", d.mac)
		t.Logf("dhcp %v\n", d.Network.InterfaceByMac(mac).DHCP)
		t.Log("\n")
		if d.Network.InterfaceByMac(mac).DHCP.IP.Address.String() != test.ip.Address.String() {
			t.Fatalf("unexpected ip, want: %v, got: %v\n", test.ip, d.Network.InterfaceByMac(mac).DHCP.IP)
		}
		if d.Network.InterfaceByIp(test.ip.Address).DHCP.MAC.String() != mac.String() {
			t.Fatalf("unexpected mac, want: %s, got: %s\n", mac, d.Network.InterfaceByIp(test.ip.Address).DHCP.MAC)
		}
		if d.Network.InterfaceByMac(mac).DHCP.Hostname != test.hostname {
			t.Fatalf("unexpected hostname, want: %s, got: %s\n", test.hostname, d.Network.InterfaceByMac(mac).DHCP.Hostname)
		}
		if int(d.LeaseTime(mac).Seconds()) != test.leaseTime {
			t.Fatalf("unexpected lease time, want: %d, got: %d\n", test.leaseTime, d.LeaseTime(mac))
		}
		// note the difference between []string(nil) and []string{}; use cmp.Diff to check
		if !reflect.DeepEqual(d.Network.InterfaceByMac(mac).DHCP.NameServers, test.nameServers) {
			t.Fatalf("unexpected name servers, want: %v, got: %v\n", test.nameServers, d.Network.InterfaceByMac(mac).DHCP.NameServers)
		}
		if !reflect.DeepEqual(d.Network.InterfaceByMac(mac).DHCP.TimeServers, test.timeServers) {
			t.Fatalf("unexpected time servers, want: %v, got: %v\n", test.timeServers, d.Network.InterfaceByMac(mac).DHCP.TimeServers)
		}
		if d.Network.InterfaceByMac(mac).DHCP.IP.Gateway.String() != test.ip.Gateway.String() {
			t.Fatalf("unexpected gateway, want: %s, got: %v\n", test.ip.Gateway, d.Network.InterfaceByMac(mac).DHCP.IP.Gateway)
		}
		if d.Network.InterfaceByMac(mac).DHCP.Arch != test.arch {
			t.Fatalf("unexpected arch, want: %s, got: %s\n", test.arch, d.Network.InterfaceByMac(mac).DHCP.Arch)
		}
		if d.Network.InterfaceByMac(mac).DHCP.UEFI != test.uefi {
			t.Fatalf("unexpected uefi, want: %v, got: %v\n", test.uefi, d.Network.InterfaceByMac(mac).DHCP.UEFI)
		}

		t.Logf("netboot: %v\n", d.Network.InterfaceByMac(mac).Netboot)
		t.Logf("netboot allow_pxe: %v\n", d.Network.InterfaceByMac(mac).Netboot.AllowPXE)
		t.Logf("netboot allow_workflow: %v\n", d.Network.InterfaceByMac(mac).Netboot.AllowWorkflow)
		t.Logf("netboot ipxe: %v\n", d.Network.InterfaceByMac(mac).Netboot.IPXE)
		t.Logf("netboot osie: %v\n", d.Network.InterfaceByMac(mac).Netboot.Osie)
		t.Log("\n")

		t.Logf("metadata: %v\n", d.Metadata)
		t.Logf("metadata state: %v\n", d.Metadata.State)
		t.Logf("metadata bonding_mode: %v\n", d.Metadata.BondingMode)
		t.Logf("metadata manufacturer: %v\n", d.Metadata.Manufacturer)
		if d.Instance() != nil {
			t.Logf("instance: %v\n", d.Instance())
			t.Logf("instance id: %s\n", d.Instance().ID)
			t.Logf("instance state: %s\n", d.Instance().State)
		}
		t.Logf("metadata custom: %v\n", d.Metadata.Custom)
		t.Logf("metadata facility: %v\n", d.Metadata.Facility)

		//t.Logf("hardware IP: %v\n", d.hardwareIP())
		t.Log("\n")
		h := *d.Hardware()
		for _, ip := range h.HardwareIPs() {
			t.Logf("hardware IP: %v\n", ip)
			t.Log("\n")
		}

		d.SetMAC(mac)
		mode := d.Mode()
		if mode != test.mode {
			t.Fatalf("unexpected mode, want: %s, got: %s\n", test.mode, mode)
		}

		if mode == "" {
			continue
		}

		conf := d.GetIP(mac)
		if conf.Address.String() != test.ip.Address.String() {
			t.Fatalf("unexpected address, want: %s, got: %s\n", test.ip.Address, conf.Address)
		}
		if conf.Netmask.String() != test.ip.Netmask.String() {
			t.Fatalf("unexpected address, want: %s, got: %s\n", test.ip.Netmask, conf.Netmask)
		}
		if conf.Gateway.String() != test.ip.Gateway.String() {
			t.Fatalf("unexpected address, want: %s, got: %s\n", test.ip.Gateway, conf.Gateway)
		}
	}
}

var tinkerbellTests = map[string]struct {
	id            string
	mac           string
	ip            IP
	hostname      string
	leaseTime     int
	nameServers   []string
	timeServers   []string
	arch          string
	uefi          bool
	allowPXE      bool
	allowWorkflow bool
	ipxeURL       string
	ipxeContents  string
	mode          string
	osie          string
	json          string
}{
	"new_structure": {
		id:  "fde7c87c-d154-447e-9fce-7eb7bdec90c0",
		mac: "ec:0d:9a:c0:01:0c",
		ip: IP{
			Address: net.ParseIP("192.168.1.5"),
			Netmask: net.ParseIP("255.255.255.248"),
			Gateway: net.ParseIP("192.168.1.1"),
		},
		hostname:    "server001",
		leaseTime:   172801,
		nameServers: []string{},
		timeServers: []string{},
		arch:        "x86_64",
		uefi:        false,
		mode:        "hardware",
		json:        newJsonStruct,
	},
<<<<<<< HEAD
	"new_structure_defaults": {
		id:  "fde7c87c-d154-448e-9fce-7eb7bdec90c0",
		mac: "ec:0d:9a:c0:01:0d",
=======
	"full structure tinkerbell": {
		id:  "0eba0bf8-3772-4b4a-ab9f-6ebe93b90a94",
		mac: "00:00:00:00:00:00",
>>>>>>> da08922f
		ip: IP{
			Address: net.ParseIP("192.168.1.5"),
			Netmask: net.ParseIP("255.255.255.248"),
			Gateway: net.ParseIP("192.168.1.1"),
		},
		hostname:    "server001",
<<<<<<< HEAD
		leaseTime:   172800,
		nameServers: []string{"1.2.3.4"},
=======
		leaseTime:   86400,
		nameServers: []string{},
>>>>>>> da08922f
		timeServers: []string{},
		arch:        "x86_64",
		uefi:        false,
		mode:        "hardware",
<<<<<<< HEAD
		json:        newJsonStructUseDefaults,
=======
		json:        fullStructTinkerbell,
>>>>>>> da08922f
	},
}

var tests = map[string]struct {
	mac            string
	primaryDataMac string
	mode           string
	conf           IP
	osie           string
	json           string
}{
	"unknown": {
		mac:            "84:b5:9c:cf:17:ff",
		primaryDataMac: "00:00:00:00:00:00",
		mode:           "",
		json:           discovered,
	},
	"discovered": {
		mac:            "84:b5:9c:cf:17:01",
		primaryDataMac: "00:00:00:00:00:00",
		mode:           "discovered",
		conf: IP{
			Address: net.ParseIP("10.250.142.74"),
			Gateway: net.ParseIP("10.250.142.1"),
			Netmask: net.ParseIP("255.255.255.0"),
		},
		json: discovered,
	},
	"management no instance": {
		mac:            "00:25:90:f6:2f:2d",
		primaryDataMac: "00:25:90:e7:6c:78",
		mode:           "management",
		conf: IP{
			Address: net.ParseIP("10.255.252.16"),
			Gateway: net.ParseIP("10.255.252.1"),
			Netmask: net.ParseIP("255.255.255.0"),
		},
		json: noInstance,
	},
	"management with instance": {
		mac:            "00:25:90:f6:28:5b",
		primaryDataMac: "00:25:90:e7:68:da",
		mode:           "management",
		conf: IP{
			Address: net.ParseIP("10.255.252.15"),
			Gateway: net.ParseIP("10.255.252.1"),
			Netmask: net.ParseIP("255.255.255.0"),
		},
		json: withInstance,
	},
	"instance": {
		mac:            "00:25:90:e7:68:da",
		primaryDataMac: "00:25:90:e7:68:da",
		mode:           "instance",
		conf: IP{
			Address: net.ParseIP("147.75.193.106"),
			Gateway: net.ParseIP("147.75.193.105"),
			Netmask: net.ParseIP("255.255.255.252"),
		},
		json: withInstance,
	},
	"preinstalling": {
		mac:            "00:25:99:e7:6c:78",
		primaryDataMac: "00:25:99:e7:6c:78",
		mode:           "hardware",
		conf: IP{
			Address: net.ParseIP("172.16.0.16"),
			Gateway: net.ParseIP("172.16.0.15"),
			Netmask: net.ParseIP("255.255.255.252"),
		},
		json: preinstalling,
	},
	"deprovisioning": {
		mac:            "fc:15:b4:97:04:e5",
		primaryDataMac: "fc:15:b4:97:04:e5",
		mode:           "instance",
		conf: IP{
			Address: net.ParseIP("172.16.0.14"),
			Gateway: net.ParseIP("172.16.0.13"),
			Netmask: net.ParseIP("255.255.255.252"),
		},
		json: deprovisioning,
	},
	"provisioning": {
		mac:            "fc:15:b4:97:04:f5",
		primaryDataMac: "fc:15:b4:97:04:f5",
		mode:           "instance",
		conf: IP{
			Address: net.ParseIP("147.75.14.16"),
			Gateway: net.ParseIP("147.75.14.15"),
			Netmask: net.ParseIP("255.255.255.252"),
		},
		json: provisioning,
	},
	"provisioning with custom service": {
		mac:            "fc:15:b4:97:04:f5",
		primaryDataMac: "fc:15:b4:97:04:f5",
		mode:           "instance",
		osie:           "v19.01.01.00",
		conf: IP{
			Address: net.ParseIP("147.75.14.16"),
			Gateway: net.ParseIP("147.75.14.15"),
			Netmask: net.ParseIP("255.255.255.252"),
		},
		json: provisioningWithService,
	},
	"full structure cacher": {
		mac:            "f4:79:2b:fa:4f:ae",
		primaryDataMac: "e4:45:19:c4:ba:50",
		mode:           "management",
		conf: IP{
			Address: net.ParseIP("10.255.3.13"),
			Gateway: net.ParseIP("10.255.3.1"),
			Netmask: net.ParseIP("255.255.255.0"),
		},
		json: fullStructCacher,
	},
}

const (
	newJsonStructUseDefaults = `
	{
	  "id":"fde7c87c-d154-448e-9fce-7eb7bdec90c0",
	  "network":{
		 "interfaces":[
			{
			   "dhcp":{
				  "mac":"ec:0d:9a:c0:01:0d",
				  "ip":{
					 "address":"192.168.1.5",
					 "netmask":"255.255.255.248",
					 "gateway":"192.168.1.1"
				  },
				  "hostname":"server001",
				  "name_servers": ["1.2.3.4"],
				  "time_servers": [],
				  "arch":"x86_64",
				  "uefi":false
			   },
			   "netboot":{
				  "allow_pxe":true,
				  "allow_workflow":true,
				  "ipxe":{
					 "url":"http://url/menu.ipxe",
					 "contents":"#!ipxe"
				  },
				  "osie":{
					 "kernel":"vmlinuz-x86_64",
					 "initrd":"",
					 "base_url":""
				  }
			   }
			}
		 ]
	  }
}
`

	newJsonStruct = `
	{
	  "id":"fde7c87c-d154-447e-9fce-7eb7bdec90c0",
	  "network":{
		 "interfaces":[
			{
			   "dhcp":{
				  "mac":"ec:0d:9a:c0:01:0c",
				  "ip":{
					 "address":"192.168.1.5",
					 "netmask":"255.255.255.248",
					 "gateway":"192.168.1.1"
				  },
				  "hostname":"server001",
				  "lease_time":172801,
				  "name_servers": [],
				  "time_servers": [],
				  "arch":"x86_64",
				  "uefi":false
			   },
			   "netboot":{
				  "allow_pxe":true,
				  "allow_workflow":true,
				  "ipxe":{
					 "url":"http://url/menu.ipxe",
					 "contents":"#!ipxe"
				  },
				  "osie":{
					 "kernel":"vmlinuz-x86_64",
					 "initrd":"",
					 "base_url":""
				  }
			   }
			}
		 ]
	  },
	  "metadata":{
		 "state":"",
		 "bonding_mode":5,
		 "manufacturer":{
			"id":"",
			"slug":""
		 },
		 "instance":{},
		 "custom":{
			"preinstalled_operating_system_version":{},
			"private_subnets":[]
		 },
		 "facility":{
			"plan_slug":"c2.medium.x86",
			"plan_version_slug":"",
			"facility_code":"ewr1"
		 }
	  }
	}
 `
	fullStructTinkerbell = `
	{
	  "id": "0eba0bf8-3772-4b4a-ab9f-6ebe93b90a94",
	  "metadata": {
		"bonding_mode": 5,
		"custom": {
		  "preinstalled_operating_system_version": {},
		  "private_subnets": []
		},
		"facility": {
		  "facility_code": "ewr1",
		  "plan_slug": "c2.medium.x86",
		  "plan_version_slug": ""
		},
		"instance": {
		  "crypted_root_password": "redacted",
		  "operating_system_version": {
			"distro": "ubuntu",
			"os_slug": "ubuntu_18_04",
			"version": "18.04"
		  },
		  "storage": {
			"disks": [
			  {
				"device": "/dev/sda",
				"partitions": [
				  {
					"label": "BIOS",
					"number": 1,
					"size": 4096
				  },
				  {
					"label": "SWAP",
					"number": 2,
					"size": 3993600
				  },
				  {
					"label": "ROOT",
					"number": 3,
					"size": 0
				  }
				],
				"wipe_table": true
			  }
			],
			"filesystems": [
			  {
				"mount": {
				  "create": {
					"options": ["-L", "ROOT"]
				  },
				  "device": "/dev/sda3",
				  "format": "ext4",
				  "point": "/"
				}
			  },
			  {
				"mount": {
				  "create": {
					"options": ["-L", "SWAP"]
				  },
				  "device": "/dev/sda2",
				  "format": "swap",
				  "point": "none"
				}
			  }
			]
		  }
		},
		"manufacturer": {
		  "id": "",
		  "slug": ""
		},
		"state": ""
	  },
	  "network": {
		"interfaces": [
		  {
			"dhcp": {
			  "arch": "x86_64",
			  "hostname": "server001",
			  "ip": {
				"address": "192.168.1.5",
				"gateway": "192.168.1.1",
				"netmask": "255.255.255.248"
			  },
			  "lease_time": 86400,
			  "mac": "00:00:00:00:00:00",
			  "name_servers": [],
			  "time_servers": [],
			  "uefi": false
			},
			"netboot": {
			  "allow_pxe": true,
			  "allow_workflow": true,
			  "ipxe": {
				"contents": "#!ipxe",
				"url": "http://url/menu.ipxe"
			  },
			  "osie": {
				"base_url": "",
				"initrd": "",
				"kernel": "vmlinuz-x86_64"
			  }
			}
		  }
		]
	  }
	}`
	discovered = `
	{
	  "id": "1a02e6c4-43e5-4be6-aa00-a8b42e4c770d",
	  "management": {
	    "address": "10.250.142.74",
	    "gateway": "10.250.142.1",
	    "netmask": "255.255.255.0"
	  },
	  "network_ports": [
	    {
	      "data": {
		    "mac": "84:b5:9c:cf:17:01"
	      },
	      "name": "ipmi0",
	      "type": "ipmi"
	    }
	  ]
	}
`

	noInstance = `
	{
	  "arch": "x86_64",
	  "bonding_mode": 4,
	  "efi_boot": true,
	  "facility_code": "lab1",
	  "id": "d7e1feaf-d6d5-4d6c-8d16-5c6913be2dea",
	  "instance": {},
	  "management": {
	    "address": "10.255.252.16",
	    "gateway": "10.255.252.1",
	    "netmask": "255.255.255.0"
	  },
	  "ip_addresses": [
	    {
		  "address": "172.16.0.3",
	      "address_family": 4,
		  "enabled": true,
		  "gateway": "172.16.0.2",
		  "management": true,
		  "netmask": "255.255.255.252",
		  "public": false
	    }
	  ],
	  "manufacturer": {
	    "id": "f7dbf901-d210-4594-ab82-f529a36bdd70",
	    "slug": "supermicro"
	  },
	  "name": "sled5.mc1.d11.lab1.packet.net",
	  "network_ports": [
	    {
	      "connected_port": {
	        "data": {
		      "bond": null,
		      "mac": null
		    },
		    "id": "0b7fc8dc-33bf-4802-903f-55c4d076bfc7",
		    "name": "ge-0/0/4",
		    "type": "data"
	      },
	      "data": {
		    "bond": "bond0",
		    "mac": "00:25:90:e7:6c:78"
	      },
	      "id": "179b020a-74ba-4969-a97a-f8e03b3877c8",
	      "name": "eth0",
	      "type": "data"
	    },
	    {
	      "connected_port": {
		"data": {
		  "bond": null,
		  "mac": null
		},
		"id": "216f9b60-6a99-460c-9e55-99becbd8776e",
		"name": "ge-1/0/4",
		"type": "data"
	      },
	      "data": {
		"bond": "bond0",
		"mac": "00:25:90:e7:6c:79"
	      },
	      "id": "f2088273-a38f-4005-ba11-845e8e2aa342",
	      "name": "eth1",
	      "type": "data"
	    },
	    {
	      "connected_port": {
		"data": {
		  "bond": null,
		  "mac": null
		},
		"id": "c7389751-1699-4e17-ba1f-f1fb439aa666",
		"name": "Fa0/5",
		"type": "data"
	      },
	      "data": {
		"bond": null,
		"mac": "00:25:90:f6:2f:2d"
	      },
	      "id": "e6db1b93-f718-4bd1-9dea-05725a04a87a",
	      "name": "ipmi0",
	      "type": "ipmi"
	    }
	  ],
	  "plan_slug": "c1.small.x86",
	  "state": "in_use",
	  "type": "sled",
	  "vlan_id": null
	}
`

	preinstalling = `
{
  "id": "6300b237-c417-4264-8a0a-58bce33c303f",
  "arch": "aarch64",
  "name": "sled3.arm1.d11.lab1.packet.net",
  "type": "sled",
  "state": "preinstalling",
  "vlan_id": "122",
  "efi_boot": true,
  "instance": {},
  "plan_slug": "c1.large.arm",
  "management": {
    "type": "ipmi",
    "address": "10.255.3.13",
    "gateway": "10.255.3.1",
    "netmask": "255.255.255.0"
  },
  "bonding_mode": 4,
  "ip_addresses": [
    {
      "cidr": 30,
      "type": "data",
      "public": false,
      "address": "172.16.0.16",
      "enabled": true,
      "gateway": "172.16.0.15",
      "netmask": "255.255.255.252",
      "network": "172.16.0.14",
      "management": true,
      "address_family": 4
    },
    {
      "type": "ipmi",
      "address": "10.255.3.13",
      "gateway": "10.255.3.1",
      "netmask": "255.255.255.0"
    }
  ],
  "manufacturer": {
    "id": "d31118e9-53ab-48ef-a761-5b8811d9a0f5",
    "slug": "foxconn"
  },
  "facility_code": "lab1",
  "network_ports": [
    {
      "id": "fe2d825c-339a-490f-ae23-a336a4f28228",
      "data": {
        "mac": "00:25:99:e7:6c:78",
        "bond": "bond0"
      },
      "name": "eth0",
      "type": "data",
      "connected_port": {
        "id": "49614525-e949-4e1a-8564-4bfc93bc441a",
        "data": {
          "mac": null,
          "bond": null
        },
        "name": "xe-0/0/4:2",
        "type": "data"
      }
    },
    {
      "id": "f7957820-43aa-48d1-b902-b0865b73c34d",
      "data": {
        "mac": "38:bc:01:c6:cc:de",
        "bond": null
      },
      "name": "eth01",
      "type": "data"
    },
    {
      "id": "77ecde07-4b32-408e-bbc0-87295c496f8a",
      "data": {
        "mac": "00:25:99:e7:6c:79",
        "bond": "bond0"
      },
      "name": "eth1",
      "type": "data",
      "connected_port": {
        "id": "1b8a43bf-80ab-440b-af8f-f9416e9b9a2c",
        "data": {
          "mac": null,
          "bond": null
        },
        "name": "xe-0/0/5:2",
        "type": "data"
      }
    },
    {
      "id": "2185ee9c-1c1e-4d70-926a-7404eb41b43b",
      "data": {
        "mac": "fc:15:b4:97:04:e7",
        "bond": null
      },
      "name": "ipmi0",
      "type": "ipmi",
      "connected_port": {
        "id": "ee7e96af-2ea0-4f0b-b169-67814ece9800",
        "data": {
          "mac": null,
          "bond": null
        },
        "name": "Fa0/3",
        "type": "data"
      }
    }
  ],
  "preinstalled_operating_system_version": {
    "distro": "centos",
    "image_tag": null,
    "os_slug": "centos_7",
    "slug": "centos_7-t1.small.x86",
    "version": "7"
  }
}`
	withInstance = `
	{
	  "arch": "x86_64",
	  "bonding_mode": 4,
	  "efi_boot": true,
	  "facility_code": "lab1",
	  "id": "506ad180-8692-480d-b6c2-3ec7f8d719ac",
	  "ip_addresses": [
	    {
		  "address": "172.16.0.7",
	      "address_family": 4,
		  "enabled": true,
		  "gateway": "172.16.0.6",
		  "management": true,
		  "netmask": "255.255.255.252",
		  "public": false
	    }
	  ],
	  "instance": {
	    "allow_pxe": true,
	    "always_pxe": false,
	    "hostname": "test.smr.2",
	    "id": "1d62730e-a7b6-4600-a424-17d26ccc1f59",
	    "ip_addresses": [
	      {
		    "address": "147.75.193.106",
		    "address_family": 4,
		    "enabled": true,
		    "gateway": "147.75.193.105",
		    "management": true,
		    "netmask": "255.255.255.252",
		    "public": true
	      }
	    ],
	    "ipxe_script_url": null,
	    "operating_system_version": {
	      "distro": "centos",
	      "image_tag": null,
	      "os_slug": "deprovision",
	      "slug": "deprovision",
	      "version": ""
	    },
	    "rescue": false,
	    "ssh_keys": [],
	    "state": "failed",
	    "userdata": null
	  },
	  "management": {
	    "address": "10.255.252.15",
	    "gateway": "10.255.252.1",
	    "netmask": "255.255.255.0"
	  },
	  "manufacturer": {
	    "id": "f7dbf901-d210-4594-ab82-f529a36bdd70",
	    "slug": "supermicro"
	  },
	  "name": "sled4.mc1.d11.lab1.packet.net",
	  "network_ports": [
	    {
	      "connected_port": {
		"data": {
		  "bond": null,
		  "mac": null
		},
		"id": "32480a81-d644-4226-a209-c600d9cc21d4",
		"name": "ge-0/0/3",
		"type": "data"
	      },
	      "data": {
		"bond": "bond0",
		"mac": "00:25:90:e7:68:da"
	      },
	      "id": "3580ace2-1121-4ef9-8cd0-d471f8dc6fe5",
	      "name": "eth0",
	      "type": "data"
	    },
	    {
	      "connected_port": {
		"data": {
		  "bond": null,
		  "mac": null
		},
		"id": "5bd48979-f598-4e0a-969b-1e1bc8bd7284",
		"name": "ge-1/0/3",
		"type": "data"
	      },
	      "data": {
		"bond": "bond0",
		"mac": "00:25:90:e7:68:db"
	      },
	      "id": "5415f58c-9f4a-4994-9f05-361fb646bce7",
	      "name": "eth1",
	      "type": "data"
	    },
	    {
	      "connected_port": {
		"data": {
		  "bond": null,
		  "mac": null
		},
		"id": "aeaec5b9-f820-4be4-abfb-3add725283a8",
		"name": "Fa0/4",
		"type": "data"
	      },
	      "data": {
		"bond": null,
		"mac": "00:25:90:f6:28:5b"
	      },
	      "id": "8c775f93-4ada-44ac-a9c7-6639bd3f3349",
	      "name": "ipmi0",
	      "type": "ipmi"
	    }
	  ],
	  "plan_slug": "c1.small.x86",
	  "state": "in_use",
	  "type": "sled",
	  "vlan_id": null
	}
`
	deprovisioning = `{
  "id": "6300b237-c417-4264-8a0a-58bce33c303f",
  "arch": "aarch64",
  "name": "sled3.arm1.d11.lab1.packet.net",
  "type": "sled",
  "state": "deprovisioning",
  "vlan_id": "122",
  "efi_boot": true,
  "instance": {
    "id": "93068549-726c-4adc-8b0f-b93692cb78ff",
    "state": "deprovisioning",
    "rescue": false,
    "hostname": "testing-layer-2",
    "ssh_keys": [],
    "userdata": null,
    "allow_pxe": true,
    "always_pxe": false,
    "ip_addresses": [],
    "ipxe_script_url": null,
    "operating_system_version": {
      "slug": "deprovision",
      "distro": "centos",
      "os_slug": "deprovision",
      "version": "",
      "image_tag": null
    }
  },
  "plan_slug": "c1.large.arm",
  "management": {
    "type": "ipmi",
    "address": "10.255.3.13",
    "gateway": "10.255.3.1",
    "netmask": "255.255.255.0"
  },
  "bonding_mode": 4,
  "ip_addresses": [
    {
      "cidr": 30,
      "type": "data",
      "public": false,
      "address": "172.16.0.14",
      "enabled": true,
      "gateway": "172.16.0.13",
      "netmask": "255.255.255.252",
      "network": "172.16.0.12",
      "management": true,
      "address_family": 4
    },
    {
      "type": "ipmi",
      "address": "10.255.3.13",
      "gateway": "10.255.3.1",
      "netmask": "255.255.255.0"
    }
  ],
  "manufacturer": {
    "id": "d31118e9-53ab-48ef-a761-5b8811d9a0f5",
    "slug": "foxconn"
  },
  "facility_code": "lab1",
  "network_ports": [
    {
      "id": "fe2d825c-339a-490f-ae23-a336a4f28228",
      "data": {
        "mac": "fc:15:b4:97:04:e5",
        "bond": "bond0"
      },
      "name": "eth0",
      "type": "data",
      "connected_port": {
        "id": "49614525-e949-4e1a-8564-4bfc93bc441a",
        "data": {
          "mac": null,
          "bond": null
        },
        "name": "xe-0/0/4:2",
        "type": "data"
      }
    },
    {
      "id": "f7957820-43aa-48d1-b902-b0865b73c34d",
      "data": {
        "mac": "38:bc:01:c6:cc:de",
        "bond": null
      },
      "name": "eth01",
      "type": "data"
    },
    {
      "id": "77ecde07-4b32-408e-bbc0-87295c496f8a",
      "data": {
        "mac": "fc:15:b4:97:04:e6",
        "bond": "bond0"
      },
      "name": "eth1",
      "type": "data",
      "connected_port": {
        "id": "1b8a43bf-80ab-440b-af8f-f9416e9b9a2c",
        "data": {
          "mac": null,
          "bond": null
        },
        "name": "xe-0/0/5:2",
        "type": "data"
      }
    },
    {
      "id": "2185ee9c-1c1e-4d70-926a-7404eb41b43b",
      "data": {
        "mac": "fc:15:b4:97:04:e7",
        "bond": null
      },
      "name": "ipmi0",
      "type": "ipmi",
      "connected_port": {
        "id": "ee7e96af-2ea0-4f0b-b169-67814ece9800",
        "data": {
          "mac": null,
          "bond": null
        },
        "name": "Fa0/3",
        "type": "data"
      }
    }
  ],
  "preinstalled_operating_system_version": {}
}`

	provisioning = `{
  "id": "6300b237-c417-4264-8a0a-58bce33c303f",
  "arch": "aarch64",
  "name": "sled3.arm1.d11.lab1.packet.net",
  "type": "sled",
  "state": "deprovisioning",
  "vlan_id": "122",
  "efi_boot": true,
  "instance": {
    "id": "93068549-726c-4adc-8b0f-b93692cb78ff",
    "state": "deprovisioning",
    "rescue": false,
    "hostname": "testing-layer-2",
    "ssh_keys": [],
    "userdata": null,
    "allow_pxe": true,
    "always_pxe": false,
    "ip_addresses": [],
    "ipxe_script_url": null,
    "operating_system_version": {
      "slug": "deprovision",
      "distro": "centos",
      "os_slug": "deprovision",
      "version": "",
      "image_tag": null
    },
	"ip_addresses": [
	  {
		"address": "147.75.14.16",
		"address_family": 4,
		"enabled": true,
		"gateway": "147.75.14.15",
		"management": true,
		"netmask": "255.255.255.252",
		"public": true
	  }
	]
  },
  "plan_slug": "c1.large.arm",
  "management": {
    "type": "ipmi",
    "address": "10.255.3.13",
    "gateway": "10.255.3.1",
    "netmask": "255.255.255.0"
  },
  "bonding_mode": 4,
  "ip_addresses": [
    {
      "cidr": 30,
      "type": "data",
      "public": false,
      "address": "172.16.0.14",
      "enabled": true,
      "gateway": "172.16.0.13",
      "netmask": "255.255.255.252",
      "network": "172.16.0.12",
      "management": true,
      "address_family": 4
    },
    {
      "type": "ipmi",
      "address": "10.255.3.13",
      "gateway": "10.255.3.1",
      "netmask": "255.255.255.0"
    }
  ],
  "manufacturer": {
    "id": "d31118e9-53ab-48ef-a761-5b8811d9a0f5",
    "slug": "foxconn"
  },
  "facility_code": "lab1",
  "network_ports": [
    {
      "id": "fe2d825c-339a-490f-ae23-a336a4f28228",
      "data": {
        "mac": "fc:15:b4:97:04:f5",
        "bond": "bond0"
      },
      "name": "eth0",
      "type": "data",
      "connected_port": {
        "id": "49614525-e949-4e1a-8564-4bfc93bc441a",
        "data": {
          "mac": null,
          "bond": null
        },
        "name": "xe-0/0/4:2",
        "type": "data"
      }
    },
    {
      "id": "f7957820-43aa-48d1-b902-b0865b73c34d",
      "data": {
        "mac": "38:bc:01:c6:cc:de",
        "bond": null
      },
      "name": "eth01",
      "type": "data"
    },
    {
      "id": "77ecde07-4b32-408e-bbc0-87295c496f8a",
      "data": {
        "mac": "fc:15:b4:97:04:f6",
        "bond": "bond0"
      },
      "name": "eth1",
      "type": "data",
      "connected_port": {
        "id": "1b8a43bf-80ab-440b-af8f-f9416e9b9a2c",
        "data": {
          "mac": null,
          "bond": null
        },
        "name": "xe-0/0/5:2",
        "type": "data"
      }
    },
    {
      "id": "2185ee9c-1c1e-4d70-926a-7404eb41b43b",
      "data": {
        "mac": "fc:15:b4:97:04:e7",
        "bond": null
      },
      "name": "ipmi0",
      "type": "ipmi",
      "connected_port": {
        "id": "ee7e96af-2ea0-4f0b-b169-67814ece9800",
        "data": {
          "mac": null,
          "bond": null
        },
        "name": "Fa0/3",
        "type": "data"
      }
    }
  ],
  "preinstalled_operating_system_version": {}
}`

	provisioningWithService = `{
  "id": "6300b237-c417-4264-8a0a-58bce33c303f",
  "arch": "aarch64",
  "name": "sled3.arm1.d11.lab1.packet.net",
  "type": "sled",
  "state": "deprovisioning",
  "vlan_id": "122",
  "efi_boot": true,
  "instance": {
    "id": "93068549-726c-4adc-8b0f-b93692cb78ff",
    "state": "deprovisioning",
    "rescue": false,
    "hostname": "testing-layer-2",
    "ssh_keys": [],
    "userdata": null,
    "allow_pxe": true,
    "always_pxe": false,
    "ip_addresses": [],
    "ipxe_script_url": null,
    "operating_system_version": {
      "slug": "deprovision",
      "distro": "centos",
      "os_slug": "deprovision",
      "version": "",
      "image_tag": null
    },
  "ip_addresses": [
    {
    "address": "147.75.14.16",
    "address_family": 4,
    "enabled": true,
    "gateway": "147.75.14.15",
    "management": true,
    "netmask": "255.255.255.252",
    "public": true
    }
  ]
  },
  "plan_slug": "c1.large.arm",
  "management": {
    "type": "ipmi",
    "address": "10.255.3.13",
    "gateway": "10.255.3.1",
    "netmask": "255.255.255.0"
  },
  "bonding_mode": 4,
  "ip_addresses": [
    {
      "cidr": 30,
      "type": "data",
      "public": false,
      "address": "172.16.0.14",
      "enabled": true,
      "gateway": "172.16.0.13",
      "netmask": "255.255.255.252",
      "network": "172.16.0.12",
      "management": true,
      "address_family": 4
    },
    {
      "type": "ipmi",
      "address": "10.255.3.13",
      "gateway": "10.255.3.1",
      "netmask": "255.255.255.0"
    }
  ],
  "manufacturer": {
    "id": "d31118e9-53ab-48ef-a761-5b8811d9a0f5",
    "slug": "foxconn"
  },
  "facility_code": "lab1",
  "network_ports": [
    {
      "id": "fe2d825c-339a-490f-ae23-a336a4f28228",
      "data": {
        "mac": "fc:15:b4:97:04:f5",
        "bond": "bond0"
      },
      "name": "eth0",
      "type": "data",
      "connected_port": {
        "id": "49614525-e949-4e1a-8564-4bfc93bc441a",
        "data": {
          "mac": null,
          "bond": null
        },
        "name": "xe-0/0/4:2",
        "type": "data"
      }
    },
    {
      "id": "f7957820-43aa-48d1-b902-b0865b73c34d",
      "data": {
        "mac": "38:bc:01:c6:cc:de",
        "bond": null
      },
      "name": "eth01",
      "type": "data"
    },
    {
      "id": "77ecde07-4b32-408e-bbc0-87295c496f8a",
      "data": {
        "mac": "fc:15:b4:97:04:f6",
        "bond": "bond0"
      },
      "name": "eth1",
      "type": "data",
      "connected_port": {
        "id": "1b8a43bf-80ab-440b-af8f-f9416e9b9a2c",
        "data": {
          "mac": null,
          "bond": null
        },
        "name": "xe-0/0/5:2",
        "type": "data"
      }
    },
    {
      "id": "2185ee9c-1c1e-4d70-926a-7404eb41b43b",
      "data": {
        "mac": "fc:15:b4:97:04:e7",
        "bond": null
      },
      "name": "ipmi0",
      "type": "ipmi",
      "connected_port": {
        "id": "ee7e96af-2ea0-4f0b-b169-67814ece9800",
        "data": {
          "mac": null,
          "bond": null
        },
        "name": "Fa0/3",
        "type": "data"
      }
    }
  ],
  "preinstalled_operating_system_version": {},
  "services": {
    "osie":"v19.01.01.00"
  }
}`
	fullStructCacher = `{
  "id": "55639911-2278-498c-b364-8b2a62f5493c",
  "name": "test.dfw2.packet.net",
  "type": "server",
  "state": "in_use",
  "allow_pxe": false,
  "preinstalled_operating_system_version": {},
  "bonding_mode": 4,
  "manufacturer": {
    "id": "d2ea68db-a82a-4273-a590-594cf311ed52",
    "slug": "dell"
  },
  "plan_slug": "n2.xlarge.x86",
  "facility_code": "dfw2",
  "private_subnets": [
    "10.0.0.0/8"
  ],
  "plan_version_slug": "n2.xlarge.x86.01",
  "management": {
    "address": "10.255.3.13",
    "gateway": "10.255.3.1",
    "netmask": "255.255.255.0",
    "type": "ipmi"
  },
  "arch": "x86_64",
  "efi_boot": false,
  "network_ports": [
    {
      "id": "c31fb859-1fe0-4a53-b42b-4cfb45fb7185",
      "type": "data",
      "name": "eth0",
      "data": {
        "mac": "e4:45:19:c4:ba:50",
        "bond": "bond0"
      },
      "connected_ports": [
        {
          "id": "dc76eb4f-6e21-4b6a-b622-08d1970b2224",
          "type": "data",
          "name": "xe-0/0/14:0",
          "data": {
            "mac": null,
            "bond": null
          },
          "hostname": "test.test.dfw2.packet.net"
        }
      ]
    },
    {
      "id": "b676f474-5dc3-4337-8d57-b25b8f7febdf",
      "type": "data",
      "name": "eth1",
      "data": {
        "mac": "e4:45:19:c4:ba:51",
        "bond": "bond1"
      },
      "connected_ports": [
        {
          "id": "a7e87953-0b44-4d4d-af63-2fac95083549",
          "type": "data",
          "name": "xe-0/0/15:0",
          "data": {
            "mac": null,
            "bond": null
          },
          "hostname": "test.test.dfw2.packet.net"
        }
      ]
    },
    {
      "id": "36ba8732-05a4-46c6-857f-8e5765055394",
      "type": "data",
      "name": "eth2",
      "data": {
        "mac": "e4:45:19:c4:ba:52",
        "bond": "bond0"
      },
      "connected_ports": [
        {
          "id": "d10295d3-2bc6-4e76-afdc-e28383ba0766",
          "type": "data",
          "name": "xe-1/0/14:0",
          "data": {
            "mac": null,
            "bond": null
          },
          "hostname": "test.test.dfw2.packet.net"
        }
      ]
    },
    {
      "id": "b36277ed-602d-4736-8fa3-fc1fa647e1d4",
      "type": "data",
      "name": "eth3",
      "data": {
        "mac": "e4:45:19:c4:ba:53",
        "bond": "bond1"
      },
      "connected_ports": [
        {
          "id": "e8e9d7a2-bc7b-4a3d-9512-8f10b5a3632a",
          "type": "data",
          "name": "xe-1/0/15:0",
          "data": {
            "mac": null,
            "bond": null
          },
          "hostname": "test.test.dfw2.packet.net"
        }
      ]
    },
    {
      "id": "2f038e8a-9381-4dc0-8928-3a621a84fd09",
      "type": "ipmi",
      "name": "ipmi0",
      "data": {
        "mac": "f4:79:2b:fa:4f:ae",
        "bond": null
      },
      "connected_ports": [
        {
          "id": "1fdcf403-59b3-40e5-a581-885d1349732e",
          "type": "data",
          "name": "ge-0/0/29",
          "data": {
            "mac": null,
            "bond": null
          },
          "hostname": "rest.test.dfw2.packet.net"
        }
      ]
    }
  ],
  "instance": {
    "id": "331d355a-1925-4ecf-ab6b-75990733c50c",
    "state": "active",
    "hostname": "test",
    "allow_pxe": false,
    "rescue": false,
    "operating_system_version": {
      "slug": "vmware_esxi_7_0",
      "distro": "vmware",
      "version": "7.0",
      "image_tag": "abc123",
      "os_slug": "vmware_esxi_7_0"
    },
    "ipxe_script_url": null,
    "always_pxe": false,
    "userdata": "",
    "storage": {
      "disks": [
        {
          "device": "/dev/sda",
          "wipeTable": true,
          "partitions": [
            {
              "label": "BIOS",
              "number": 1,
              "size": 4096
            },
            {
              "label": "SWAP",
              "number": 2,
              "size": "3993600"
            },
            {
              "label": "ROOT",
              "number": 3,
              "size": 0
            }
          ]
        }
      ],
      "filesystems": [
        {
          "mount": {
            "device": "/dev/sda3",
            "format": "ext4",
            "point": "/",
            "create": {
              "options": [
                "-L",
                "ROOT"
              ]
            }
          }
        },
        {
          "mount": {
            "device": "/dev/sda2",
            "format": "swap",
            "point": "none",
            "create": {
              "options": [
                "-L",
                "SWAP"
              ]
            }
          }
        }
      ]
    },
    "ip_addresses": [],
    "ssh_keys": [],
    "tags": [],
    "customdata": {},
    "project": {
      "id": "b9638412-a71e-4390-8366-98bc6244725f",
      "name": "Test",
      "organization": {
        "id": "f27c556e-9476-4703-932f-a198b587c60d",
        "name": "Testing123"
      },
      "primary_owner": {
        "id": "ca8c6279-1d01-4426-83de-cf7f0d62f0ed",
        "full_name": "Tester Jester"
      }
    },
    "network_ready": false,
    "crypted_root_password": "r3d4c73d"
  },
  "vlan_id": null,
  "ip_addresses": [
    {
      "address": "172.16.10.73",
      "netmask": "255.255.255.254",
      "gateway": "172.16.10.72",
      "address_family": 4,
      "public": false,
      "management": true,
      "enabled": true,
      "network": "172.16.10.72",
      "cidr": 31,
      "type": "data",
      "port": "bond0"
    },
    {
      "address": "10.255.3.13",
      "gateway": "10.255.3.1",
      "netmask": "255.255.255.0",
      "type": "ipmi"
    }
  ],
  "services": {}
}`
)<|MERGE_RESOLUTION|>--- conflicted
+++ resolved
@@ -280,37 +280,39 @@
 		mode:        "hardware",
 		json:        newJsonStruct,
 	},
-<<<<<<< HEAD
 	"new_structure_defaults": {
 		id:  "fde7c87c-d154-448e-9fce-7eb7bdec90c0",
 		mac: "ec:0d:9a:c0:01:0d",
-=======
-	"full structure tinkerbell": {
-		id:  "0eba0bf8-3772-4b4a-ab9f-6ebe93b90a94",
-		mac: "00:00:00:00:00:00",
->>>>>>> da08922f
 		ip: IP{
 			Address: net.ParseIP("192.168.1.5"),
 			Netmask: net.ParseIP("255.255.255.248"),
 			Gateway: net.ParseIP("192.168.1.1"),
 		},
 		hostname:    "server001",
-<<<<<<< HEAD
 		leaseTime:   172800,
 		nameServers: []string{"1.2.3.4"},
-=======
-		leaseTime:   86400,
-		nameServers: []string{},
->>>>>>> da08922f
 		timeServers: []string{},
 		arch:        "x86_64",
 		uefi:        false,
 		mode:        "hardware",
-<<<<<<< HEAD
 		json:        newJsonStructUseDefaults,
-=======
+	},
+	"full structure tinkerbell": {
+		id:  "0eba0bf8-3772-4b4a-ab9f-6ebe93b90a94",
+		mac: "00:00:00:00:00:00",
+		ip: IP{
+			Address: net.ParseIP("192.168.1.5"),
+			Netmask: net.ParseIP("255.255.255.248"),
+			Gateway: net.ParseIP("192.168.1.1"),
+		},
+		hostname:    "server001",
+		leaseTime:   86400,
+		nameServers: []string{},
+		timeServers: []string{},
+		arch:        "x86_64",
+		uefi:        false,
+		mode:        "hardware",
 		json:        fullStructTinkerbell,
->>>>>>> da08922f
 	},
 }
 
