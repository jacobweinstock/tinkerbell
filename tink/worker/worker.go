package main

import (
	"context"
	sha "crypto/sha256"
	"encoding/base64"
	"encoding/json"
	"fmt"
	"io/ioutil"
	"log"
	"os"
	"strconv"
	"strings"
	"time"

	pb "github.com/packethost/rover/protos/workflow"

	"google.golang.org/grpc/status"
)

const (
<<<<<<< HEAD
	dataFile                 = "/workflow/data"
=======
	dataFile                 = "data"
	dataDir                  = "/worker"
>>>>>>> edaec08c
	maxFileSize              = "MAX_FILE_SIZE" // in bytes
	defaultMaxFileSize int64 = 10485760        //10MB ~= 10485760Bytes
)

var (
	workflowcontexts = map[string]*pb.WorkflowContext{}
	workflowactions  = map[string]*pb.WorkflowActionList{}
	workflowDataSHA  = map[string]string{}
)

// WorkflowMetadata is the metadata related to workflow data
type WorkflowMetadata struct {
	WorkerID  string
	Action    string
	Task      string
	UpdatedAt time.Time
	SHA       string
}

func initializeWorker(client pb.WorkflowSvcClient) error {
	workerID := os.Getenv("WORKER_ID")
	if workerID == "" {
		return fmt.Errorf("requried WORKER_NAME")
	}

	ctx := context.Background()
	for {
		err := fetchLatestContext(ctx, client, workerID)
		if err != nil {
			return err
		}

		if allWorkflowsFinished() {
			fmt.Println("All workflows finished")
			return nil
		}

		cli, err = initializeDockerClient()
		if err != nil {
			return err
		}

		for wfID, wfContext := range workflowcontexts {
			actions, ok := workflowactions[wfID]
			if !ok {
				return fmt.Errorf("Can't find actions for workflow %s", wfID)
			}

			turn := false
			actionIndex := 0
			var nextAction *pb.WorkflowAction
			if wfContext.GetCurrentAction() == "" {
				if actions.GetActionList()[0].GetWorkerId() == workerID {
					actionIndex = 0
					turn = true
				}
			} else {
				switch wfContext.GetCurrentActionState() {
				case pb.ActionState_ACTION_SUCCESS:
					// send updated workflow data
					updateWorkflowData(ctx, client, wfContext)

					if isLastAction(wfContext, actions) {
						fmt.Printf("Workflow %s completed successfully\n", wfID)
						continue
					}
					nextAction = actions.GetActionList()[wfContext.GetCurrentActionIndex()+1]
					actionIndex = int(wfContext.GetCurrentActionIndex()) + 1
				case pb.ActionState_ACTION_FAILED:
					fmt.Printf("Workflow %s Failed\n", wfID)
					continue
				case pb.ActionState_ACTION_TIMEOUT:
					fmt.Printf("Workflow %s Timeout\n", wfID)
					continue
				default:
					fmt.Printf("Current context %s\n", wfContext)
					nextAction = actions.GetActionList()[wfContext.GetCurrentActionIndex()]
					actionIndex = int(wfContext.GetCurrentActionIndex())
				}
				if nextAction.GetWorkerId() == workerID {
					turn = true
				}
			}

			if turn {
				wfDir := dataDir + string(os.PathSeparator) + wfID
				if _, err := os.Stat(wfDir); !os.IsNotExist(err) {
					err := os.Mkdir(wfDir, os.FileMode(0755))
					if err != nil {
						log.Fatal(err)
					}

					f := openDataFile(wfDir)
					_, err = f.Write([]byte("{}"))
					if err != nil {
						log.Fatal(err)
					}

					f.Close()
					if err != nil {
						log.Fatal(err)
					}
				}
				log.Printf("Starting with action %s\n", actions.GetActionList()[actionIndex])
			} else {
				fmt.Printf("Sleep for %d seconds\n", retryInterval)
				time.Sleep(retryInterval)
			}

			for turn {
				action := actions.GetActionList()[actionIndex]
				if wfContext.GetCurrentActionState() != pb.ActionState_ACTION_IN_PROGRESS {
					actionStatus := &pb.WorkflowActionStatus{
						WorkflowId:   wfID,
						TaskName:     action.GetTaskName(),
						ActionName:   action.GetName(),
						ActionStatus: pb.ActionState_ACTION_IN_PROGRESS,
						Seconds:      0,
						Message:      "Started execution",
						WorkerId:     action.GetWorkerId(),
					}
					err := reportActionStatus(ctx, client, actionStatus)
					if err != nil {
						exitWithGrpcError(err)
					}
					fmt.Printf("Sent action status %s\n", actionStatus)
				}

				// get workflow data
				getWorkflowData(ctx, client, wfID)

				// start executing the action
				start := time.Now()
				message, status, err := executeAction(ctx, actions.GetActionList()[actionIndex], wfID)
				elapsed := time.Since(start)

				actionStatus := &pb.WorkflowActionStatus{
					WorkflowId: wfID,
					TaskName:   action.GetTaskName(),
					ActionName: action.GetName(),
					Seconds:    int64(elapsed.Seconds()),
					WorkerId:   action.GetWorkerId(),
				}

				if err != nil || status != 0 {
					if status == pb.ActionState_ACTION_TIMEOUT {
						fmt.Printf("Action \"%s\" from task \"%s\" timeout\n", action.GetName(), action.GetTaskName())
						actionStatus.ActionStatus = pb.ActionState_ACTION_TIMEOUT
					} else {
						fmt.Printf("Action \"%s\" from task \"%s\" failed\n", action.GetName(), action.GetTaskName())
						actionStatus.ActionStatus = pb.ActionState_ACTION_FAILED
					}
					actionStatus.Message = message
					rerr := reportActionStatus(ctx, client, actionStatus)
					if rerr != nil {
						exitWithGrpcError(rerr)
					}
					return err
				}

				actionStatus.ActionStatus = pb.ActionState_ACTION_SUCCESS
				actionStatus.Message = "Finished Execution Successfully"

				err = reportActionStatus(ctx, client, actionStatus)
				if err != nil {
					exitWithGrpcError(err)
				}
				fmt.Printf("Sent action status %s\n", actionStatus)

				// send workflow data, if updated
				updateWorkflowData(ctx, client, actionStatus)

				if len(actions.GetActionList()) == actionIndex+1 {
					fmt.Printf("Reached to end of workflow\n")
					turn = false
					break
				}
				nextAction := actions.GetActionList()[actionIndex+1]
				if nextAction.GetWorkerId() != workerID {
					fmt.Printf("Different worker has turn %s\n", nextAction.GetWorkerId())
					turn = false
				} else {
					actionIndex = actionIndex + 1
				}
			}
		}
	}
}

func fetchLatestContext(ctx context.Context, client pb.WorkflowSvcClient, workerID string) error {
	fmt.Printf("Fetching latest context for worker %s\n", workerID)
	res, err := client.GetWorkflowContexts(ctx, &pb.WorkflowContextRequest{WorkerId: workerID})
	if err != nil {
		return err
	}
	for _, wfContext := range res.GetWorkflowContexts() {
		workflowcontexts[wfContext.WorkflowId] = wfContext
		if _, ok := workflowactions[wfContext.WorkflowId]; !ok {
			wfActions, err := client.GetWorkflowActions(ctx, &pb.WorkflowActionsRequest{WorkflowId: wfContext.WorkflowId})
			if err != nil {
				return err
			}
			workflowactions[wfContext.WorkflowId] = wfActions
		}
	}
	return nil
}

func allWorkflowsFinished() bool {
	for wfID, wfContext := range workflowcontexts {
		actions := workflowactions[wfID]
		if wfContext.GetCurrentActionState() == pb.ActionState_ACTION_FAILED || wfContext.GetCurrentActionState() == pb.ActionState_ACTION_TIMEOUT {
			continue
		}
		if !(wfContext.GetCurrentActionState() == pb.ActionState_ACTION_SUCCESS && isLastAction(wfContext, actions)) {
			return false
		}
	}
	return true
}

func exitWithGrpcError(err error) {
	if err != nil {
		errStatus, _ := status.FromError(err)
		fmt.Println(errStatus.Message())
		fmt.Println(errStatus.Code())
		os.Exit(1)
	}
}

func isLastAction(wfContext *pb.WorkflowContext, actions *pb.WorkflowActionList) bool {
	return int(wfContext.GetCurrentActionIndex()) == len(actions.GetActionList())-1
}

func reportActionStatus(ctx context.Context, client pb.WorkflowSvcClient, actionStatus *pb.WorkflowActionStatus) error {
	var err error
	for r := 1; r <= retries; r++ {
		_, err = client.ReportActionStatus(ctx, actionStatus)
		if err != nil {
			log.Println(err)
			log.Printf("Retrying after %v seconds", retryInterval)
			<-time.After(retryInterval * time.Second)
			continue
		}
		return nil
	}
	return err
}

func getWorkflowData(ctx context.Context, client pb.WorkflowSvcClient, workflowID string) {
	res, err := client.GetWorkflowData(ctx, &pb.GetWorkflowDataRequest{WorkflowID: workflowID})
	if err != nil {
		log.Fatal(err)
	}

<<<<<<< HEAD
	f := openDataFile()
	defer f.Close()
	if len(res.Data) == 0 {
		f.Write([]byte("{}"))
	} else {
		h := sha.New()
		workflowDataSHA[workflowID] = base64.StdEncoding.EncodeToString(h.Sum(res.Data))
		f.Write(res.Data)
	}
}

func updateWorkflowData(ctx context.Context, client pb.WorkflowSvcClient, workflowCtx *pb.WorkflowContext) {
	f := openDataFile()
=======
	if len(res.GetData()) != 0 {
		log.Printf("Data received: %x", res.GetData())
		wfDir := dataDir + string(os.PathSeparator) + workflowID
		f := openDataFile(wfDir)
		defer f.Close()

		_, err := f.Write(res.GetData())
		if err != nil {
			log.Fatal(err)
		}
		h := sha.New()
		workflowDataSHA[workflowID] = base64.StdEncoding.EncodeToString(h.Sum(res.Data))
	}
}

func updateWorkflowData(ctx context.Context, client pb.WorkflowSvcClient, actionStatus *pb.WorkflowActionStatus) {
	wfDir := dataDir + string(os.PathSeparator) + actionStatus.GetWorkflowId()
	f := openDataFile(wfDir)
>>>>>>> edaec08c
	defer f.Close()

	data, err := ioutil.ReadAll(f)
	if err != nil {
		log.Fatal(err)
	}

	if isValidDataFile(f, data) {
		h := sha.New()
<<<<<<< HEAD
		newSHA := base64.StdEncoding.EncodeToString(h.Sum(data))
		if !strings.EqualFold(workflowDataSHA[workflowCtx.GetWorkflowId()], newSHA) {
			_, err := client.UpdateWorkflowData(ctx, &pb.UpdateWorkflowDataRequest{
				WorkflowID: workflowCtx.GetWorkflowId(),
				Data:       data,
				ActionName: workflowCtx.GetCurrentAction(),
				WorkerID:   workflowCtx.GetCurrentWorker(),
			})
			if err != nil {
				log.Fatal(err)
			}
		}
	}
}

func openDataFile() *os.File {
	f, err := os.OpenFile(dataFile, os.O_RDWR|os.O_CREATE, 0644)
=======
		if _, ok := workflowDataSHA[actionStatus.GetWorkflowId()]; !ok {
			checksum := base64.StdEncoding.EncodeToString(h.Sum(data))
			workflowDataSHA[actionStatus.GetWorkflowId()] = checksum
			sendUpdate(ctx, client, actionStatus, data, checksum)
		} else {
			newSHA := base64.StdEncoding.EncodeToString(h.Sum(data))
			if !strings.EqualFold(workflowDataSHA[actionStatus.GetWorkflowId()], newSHA) {
				sendUpdate(ctx, client, actionStatus, data, newSHA)
			}
		}
	}
}

func sendUpdate(ctx context.Context, client pb.WorkflowSvcClient, st *pb.WorkflowActionStatus, data []byte, checksum string) {
	meta := WorkflowMetadata{
		WorkerID:  st.GetWorkerId(),
		Action:    st.GetActionName(),
		Task:      st.GetTaskName(),
		UpdatedAt: time.Now(),
		SHA:       checksum,
	}
	metadata, err := json.Marshal(meta)
	if err != nil {
		log.Fatal(err)
	}

	log.Printf("Sending updated data: %v\n", string(data))
	_, err = client.UpdateWorkflowData(ctx, &pb.UpdateWorkflowDataRequest{
		WorkflowID: st.GetWorkflowId(),
		Data:       data,
		Metadata:   metadata,
	})
	if err != nil {
		log.Fatal(err)
	}
}

func openDataFile(wfDir string) *os.File {
	f, err := os.OpenFile(wfDir+string(os.PathSeparator)+dataFile, os.O_RDWR|os.O_CREATE, 0644)
>>>>>>> edaec08c
	if err != nil {
		log.Fatal(err)
	}
	return f
}

func isValidDataFile(f *os.File, data []byte) bool {
	var dataMap map[string]interface{}
	err := json.Unmarshal(data, &dataMap)
	if err != nil {
		log.Print(err)
		return false
	}

	stat, err := f.Stat()
	if err != nil {
		log.Print(err)
		return false
	}

	val := os.Getenv(maxFileSize)
	if val != "" {
		maxSize, err := strconv.ParseInt(val, 10, 64)
		if err == nil {
			log.Print(err)
		}
		return stat.Size() <= maxSize
	}
	return stat.Size() <= defaultMaxFileSize
}<|MERGE_RESOLUTION|>--- conflicted
+++ resolved
@@ -19,12 +19,8 @@
 )
 
 const (
-<<<<<<< HEAD
-	dataFile                 = "/workflow/data"
-=======
 	dataFile                 = "data"
 	dataDir                  = "/worker"
->>>>>>> edaec08c
 	maxFileSize              = "MAX_FILE_SIZE" // in bytes
 	defaultMaxFileSize int64 = 10485760        //10MB ~= 10485760Bytes
 )
@@ -84,9 +80,6 @@
 			} else {
 				switch wfContext.GetCurrentActionState() {
 				case pb.ActionState_ACTION_SUCCESS:
-					// send updated workflow data
-					updateWorkflowData(ctx, client, wfContext)
-
 					if isLastAction(wfContext, actions) {
 						fmt.Printf("Workflow %s completed successfully\n", wfID)
 						continue
@@ -280,21 +273,6 @@
 		log.Fatal(err)
 	}
 
-<<<<<<< HEAD
-	f := openDataFile()
-	defer f.Close()
-	if len(res.Data) == 0 {
-		f.Write([]byte("{}"))
-	} else {
-		h := sha.New()
-		workflowDataSHA[workflowID] = base64.StdEncoding.EncodeToString(h.Sum(res.Data))
-		f.Write(res.Data)
-	}
-}
-
-func updateWorkflowData(ctx context.Context, client pb.WorkflowSvcClient, workflowCtx *pb.WorkflowContext) {
-	f := openDataFile()
-=======
 	if len(res.GetData()) != 0 {
 		log.Printf("Data received: %x", res.GetData())
 		wfDir := dataDir + string(os.PathSeparator) + workflowID
@@ -313,7 +291,6 @@
 func updateWorkflowData(ctx context.Context, client pb.WorkflowSvcClient, actionStatus *pb.WorkflowActionStatus) {
 	wfDir := dataDir + string(os.PathSeparator) + actionStatus.GetWorkflowId()
 	f := openDataFile(wfDir)
->>>>>>> edaec08c
 	defer f.Close()
 
 	data, err := ioutil.ReadAll(f)
@@ -323,25 +300,6 @@
 
 	if isValidDataFile(f, data) {
 		h := sha.New()
-<<<<<<< HEAD
-		newSHA := base64.StdEncoding.EncodeToString(h.Sum(data))
-		if !strings.EqualFold(workflowDataSHA[workflowCtx.GetWorkflowId()], newSHA) {
-			_, err := client.UpdateWorkflowData(ctx, &pb.UpdateWorkflowDataRequest{
-				WorkflowID: workflowCtx.GetWorkflowId(),
-				Data:       data,
-				ActionName: workflowCtx.GetCurrentAction(),
-				WorkerID:   workflowCtx.GetCurrentWorker(),
-			})
-			if err != nil {
-				log.Fatal(err)
-			}
-		}
-	}
-}
-
-func openDataFile() *os.File {
-	f, err := os.OpenFile(dataFile, os.O_RDWR|os.O_CREATE, 0644)
-=======
 		if _, ok := workflowDataSHA[actionStatus.GetWorkflowId()]; !ok {
 			checksum := base64.StdEncoding.EncodeToString(h.Sum(data))
 			workflowDataSHA[actionStatus.GetWorkflowId()] = checksum
@@ -381,7 +339,6 @@
 
 func openDataFile(wfDir string) *os.File {
 	f, err := os.OpenFile(wfDir+string(os.PathSeparator)+dataFile, os.O_RDWR|os.O_CREATE, 0644)
->>>>>>> edaec08c
 	if err != nil {
 		log.Fatal(err)
 	}
