<<<<<<< HEAD
server := rover-server
cli := rover-cli
worker := rover-worker
binaries := ${server} ${cli} ${worker}
=======
bindir := bin
server := ${bindir}/rover-server
cli := ${bindir}/rover-cli
worker := ${bindir}/rover-worker
binaries := ${bindir} ${server} ${cli} ${worker}
>>>>>>> 385a1902
all: ${binaries}

.PHONY: server ${binaries} cli worker test
server: ${server}
cli: ${cli}
worker : ${worker}

${bindir}:
	mkdir -p $@/

${server}:
	CGO_ENABLED=0 go build -o $@ .

${cli}:
<<<<<<< HEAD
	CGO_ENABLED=0 go build -o ./cmd/rover/$@ ./cmd/rover

${worker}:
	CGO_ENABLED=0 go build -o ./worker/$@ ./worker/
=======
	CGO_ENABLED=0 go build -o $@ ./cmd/rover

${worker}:
	CGO_ENABLED=0 go build -o $@ ./worker/
>>>>>>> 385a1902

run: ${binaries}
	docker-compose up -d --build db
	docker-compose up --build server cli
test:
	go clean -testcache
	go test ./test -v<|MERGE_RESOLUTION|>--- conflicted
+++ resolved
@@ -1,15 +1,7 @@
-<<<<<<< HEAD
 server := rover-server
 cli := rover-cli
 worker := rover-worker
 binaries := ${server} ${cli} ${worker}
-=======
-bindir := bin
-server := ${bindir}/rover-server
-cli := ${bindir}/rover-cli
-worker := ${bindir}/rover-worker
-binaries := ${bindir} ${server} ${cli} ${worker}
->>>>>>> 385a1902
 all: ${binaries}
 
 .PHONY: server ${binaries} cli worker test
@@ -24,17 +16,10 @@
 	CGO_ENABLED=0 go build -o $@ .
 
 ${cli}:
-<<<<<<< HEAD
 	CGO_ENABLED=0 go build -o ./cmd/rover/$@ ./cmd/rover
 
 ${worker}:
 	CGO_ENABLED=0 go build -o ./worker/$@ ./worker/
-=======
-	CGO_ENABLED=0 go build -o $@ ./cmd/rover
-
-${worker}:
-	CGO_ENABLED=0 go build -o $@ ./worker/
->>>>>>> 385a1902
 
 run: ${binaries}
 	docker-compose up -d --build db
