<<<<<<< HEAD
# Tinkerbell

At the highest level `tinkerbell` is the service responsible for handling the workflows. It comprises of a server and a CLI, which communicate over gRPC. The CLI is used to create a workflow along with its building blocks, i.e., template and target.


# Packet Workflow 

A Packet Workflow is an open-source microservice that’s responsible for handling flexible, bare metal
provisioning workflows, that is...
 - standalone and does not need the Packet API to function
 - contains `Boots`, `Tinkerbell`, `Osie`, and workers
 - can bootstrap any remote worker using `Boots + Osie`
 - can run any set of actions as Docker container runtimes
 - receive, manipulate, and save runtime data


## Content
 
 - [Setup](docs/setup.md)
 - [Components](docs/components.md)
   - [Boots](docs/components.md#boots)
   - [Osie](docs/components.md#osie)
   - [Tinkerbell](docs/components.md#tinkerbell)
   - [Hegel](docs/components.md#hegel)
   - [Database](docs/components.md#database)
   - [Image Registry](docs/components.md#registry)
   - [Elasticsearch](docs/components.md#elastic)
   - [Fluent Bit](docs/components.md#cacher)
   - [Kibana](docs/components.md#kibana)
 - [Architecture](docs/architecture.md)
 - [Example: First Good Workflow](docs/first-good-workflow.md)
 - [Concepts](docs/concepts.md)
   - [Template](docs/concepts.md#template)
   - [Target](docs/concepts.md#target)
   - [Provisioner](docs/concepts.md#provisioner)
   - [Worker](docs/concepts.md#worker)
   - [Ephemeral Data](docs/concepts.md#ephemeral-data)
 - [Writing a Workflow](docs/writing-workflow.md)
 - [Tinkerbell CLI Reference](docs/cli/README.md)
 - [Troubleshooting](docs/troubleshoot.md)

=======
# tinkerbell

https://tinkerbell.org
>>>>>>> 7bc7cfca
<|MERGE_RESOLUTION|>--- conflicted
+++ resolved
@@ -1,8 +1,6 @@
-<<<<<<< HEAD
-# Tinkerbell
+# Tinkerbell [https://tinkerbell.org](https://tinkerbell.org)
 
 At the highest level `tinkerbell` is the service responsible for handling the workflows. It comprises of a server and a CLI, which communicate over gRPC. The CLI is used to create a workflow along with its building blocks, i.e., template and target.
-
 
 # Packet Workflow 
 
@@ -13,7 +11,6 @@
  - can bootstrap any remote worker using `Boots + Osie`
  - can run any set of actions as Docker container runtimes
  - receive, manipulate, and save runtime data
-
 
 ## Content
  
@@ -38,10 +35,4 @@
    - [Ephemeral Data](docs/concepts.md#ephemeral-data)
  - [Writing a Workflow](docs/writing-workflow.md)
  - [Tinkerbell CLI Reference](docs/cli/README.md)
- - [Troubleshooting](docs/troubleshoot.md)
-
-=======
-# tinkerbell
-
-https://tinkerbell.org
->>>>>>> 7bc7cfca
+ - [Troubleshooting](docs/troubleshoot.md)