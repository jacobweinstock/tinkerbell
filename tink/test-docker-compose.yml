--- conflicted
+++ resolved
@@ -100,7 +100,6 @@
     depends_on:
       db:
         condition: service_healthy
-<<<<<<< HEAD
  #ccli:
  #  build:
  #    context: ../cacher/cmd/cacherc
@@ -111,8 +110,6 @@
  #    - "fluentbit"
  #  links:
  #    - cserver:cacher.${FACILITY:-lab1}.packet.net
-=======
->>>>>>> 532a0dcb
 
   registry:
     build:
@@ -137,7 +134,6 @@
         tag: registry
     network_mode: host
 
-<<<<<<< HEAD
  #boots:
  #  build:
  #    context: ../boots
@@ -182,8 +178,6 @@
  #    - 67:67/udp
  #    - 69:69/udp
  
-=======
->>>>>>> 532a0dcb
   elasticsearch:
     image: elasticsearch:7.3.0
     ports:
